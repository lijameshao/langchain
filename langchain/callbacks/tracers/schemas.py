"""Schemas for tracers."""
from __future__ import annotations

import datetime
from enum import Enum
from typing import Any, Dict, List, Optional
from uuid import UUID

from pydantic import BaseModel, Field

from langchain.schema import LLMResult


class TracerSessionBase(BaseModel):
    """Base class for TracerSession."""

    start_time: datetime.datetime = Field(default_factory=datetime.datetime.utcnow)
    name: Optional[str] = None
    extra: Optional[Dict[str, Any]] = None


class TracerSessionCreate(TracerSessionBase):
    """Create class for TracerSession."""

    pass


class TracerSession(TracerSessionBase):
    """TracerSession schema."""

    id: int

<<<<<<< HEAD
=======

class TracerSessionV2Base(TracerSessionBase):
    """A creation class for TracerSessionV2."""

    tenant_id: UUID
>>>>>>> f16e413c

class TracerSessionV2(TracerSessionBase):
    """TracerSession schema for the V2 API."""

<<<<<<< HEAD
    id: UUID
    tenant_id: UUID
=======
class TracerSessionV2(TracerSessionV2Base):
    """TracerSession schema for the V2 API."""

    id: UUID
>>>>>>> f16e413c


class BaseRun(BaseModel):
    """Base class for Run."""

    uuid: str
    parent_uuid: Optional[str] = None
    start_time: datetime.datetime = Field(default_factory=datetime.datetime.utcnow)
    end_time: datetime.datetime = Field(default_factory=datetime.datetime.utcnow)
    extra: Optional[Dict[str, Any]] = None
    execution_order: int
    child_execution_order: int
    serialized: Dict[str, Any]
    session_id: int
    error: Optional[str] = None


class LLMRun(BaseRun):
    """Class for LLMRun."""

    prompts: List[str]
    response: Optional[LLMResult] = None


class ChainRun(BaseRun):
    """Class for ChainRun."""

    inputs: Dict[str, Any]
    outputs: Optional[Dict[str, Any]] = None
    child_llm_runs: List[LLMRun] = Field(default_factory=list)
    child_chain_runs: List[ChainRun] = Field(default_factory=list)
    child_tool_runs: List[ToolRun] = Field(default_factory=list)


class ToolRun(BaseRun):
    """Class for ToolRun."""

    tool_input: str
    output: Optional[str] = None
    action: str
    child_llm_runs: List[LLMRun] = Field(default_factory=list)
    child_chain_runs: List[ChainRun] = Field(default_factory=list)
    child_tool_runs: List[ToolRun] = Field(default_factory=list)


class RunTypeEnum(str, Enum):
    """Enum for run types."""

    tool = "tool"
    chain = "chain"
    llm = "llm"


class Run(BaseModel):
    id: Optional[UUID]
    name: str
    start_time: datetime.datetime = Field(default_factory=datetime.datetime.utcnow)
    end_time: datetime.datetime = Field(default_factory=datetime.datetime.utcnow)
    extra: dict
    error: Optional[str]
    execution_order: int
    serialized: dict
    inputs: dict
    outputs: Optional[dict]
    session_id: UUID
    parent_run_id: Optional[UUID]
    example_id: Optional[UUID]
    run_type: RunTypeEnum
    child_runs: List[Run] = Field(default_factory=list)


ChainRun.update_forward_refs()
ToolRun.update_forward_refs()<|MERGE_RESOLUTION|>--- conflicted
+++ resolved
@@ -30,27 +30,17 @@
 
     id: int
 
-<<<<<<< HEAD
-=======
 
 class TracerSessionV2Base(TracerSessionBase):
     """A creation class for TracerSessionV2."""
 
     tenant_id: UUID
->>>>>>> f16e413c
 
-class TracerSessionV2(TracerSessionBase):
-    """TracerSession schema for the V2 API."""
 
-<<<<<<< HEAD
-    id: UUID
-    tenant_id: UUID
-=======
 class TracerSessionV2(TracerSessionV2Base):
     """TracerSession schema for the V2 API."""
 
     id: UUID
->>>>>>> f16e413c
 
 
 class BaseRun(BaseModel):
